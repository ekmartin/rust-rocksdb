// Copyright 2014 Tyler Neely
//
// Licensed under the Apache License, Version 2.0 (the "License");
// you may not use this file except in compliance with the License.
// You may obtain a copy of the License at
//
// http://www.apache.org/licenses/LICENSE-2.0
//
// Unless required by applicable law or agreed to in writing, software
// distributed under the License is distributed on an "AS IS" BASIS,
// WITHOUT WARRANTIES OR CONDITIONS OF ANY KIND, either express or implied.
// See the License for the specific language governing permissions and
// limitations under the License.
//
<<<<<<< HEAD
extern crate libc;

#[cfg(test)]
extern crate tempdir;

=======
#![feature(plugin)]

#![plugin(clippy)]
pub use ffi as rocksdb_ffi;
pub use ffi::{DBCompactionStyle, DBComparator, new_bloom_filter};
pub use rocksdb::{DB, DBIterator, DBVector, Direction, IteratorMode, Writable,
                  WriteBatch};
pub use rocksdb_options::{BlockBasedOptions, Options, WriteOptions};
pub use merge_operator::MergeOperands;
>>>>>>> 46ac1b41
pub mod rocksdb;
pub mod ffi;
pub mod rocksdb_options;
pub mod merge_operator;
pub mod comparator;

pub use ffi::{DBCompactionStyle, DBComparator, new_bloom_filter,
              self as rocksdb_ffi};
pub use rocksdb::{DB, DBIterator, DBVector, Direction, IteratorMode, Writable,
                  WriteBatch};
pub use rocksdb_options::{BlockBasedOptions, Options, WriteOptions};
pub use merge_operator::MergeOperands;<|MERGE_RESOLUTION|>--- conflicted
+++ resolved
@@ -12,23 +12,14 @@
 // See the License for the specific language governing permissions and
 // limitations under the License.
 //
-<<<<<<< HEAD
+#![feature(plugin)]
+#![plugin(clippy)]
+
 extern crate libc;
 
 #[cfg(test)]
 extern crate tempdir;
 
-=======
-#![feature(plugin)]
-
-#![plugin(clippy)]
-pub use ffi as rocksdb_ffi;
-pub use ffi::{DBCompactionStyle, DBComparator, new_bloom_filter};
-pub use rocksdb::{DB, DBIterator, DBVector, Direction, IteratorMode, Writable,
-                  WriteBatch};
-pub use rocksdb_options::{BlockBasedOptions, Options, WriteOptions};
-pub use merge_operator::MergeOperands;
->>>>>>> 46ac1b41
 pub mod rocksdb;
 pub mod ffi;
 pub mod rocksdb_options;
